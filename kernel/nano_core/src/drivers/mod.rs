pub mod input; 
pub mod ata_pio;
pub mod pci;
pub mod acpi;

use dfqueue::DFQueueProducer;
use console::ConsoleEvent;
use vga_buffer;
use memory::{MemoryManagementInfo, PageTable};

pub fn early_init(kernel_mmi: &mut MemoryManagementInfo) {
    assert_has_not_been_called!("drivers::early_init was called more than once!");
    vga_buffer::show_splash_screen();
    
    {
        // destructure the kernel's MMI so we can access its page table and vmas
        let &mut MemoryManagementInfo { 
            page_table: ref mut kernel_page_table, 
            ..  // don't need to access the kernel's vmas or stack allocator, we already allocated a kstack above
        } = kernel_mmi;

        match kernel_page_table {
            &mut PageTable::Active(ref mut active_table) => {
                // first, init the local apic info
                unsafe { ::interrupts::apic::init(active_table); }
                
                // then init/parse the ACPI tables to fill in the APIC details, among other things
                acpi::init(active_table);
            }
            _ => {
                error!("drivers::early_init(): couldn't get kernel's active_table!");
                return;
            }
        }
    }
}

/// This is for functions that require the memory subsystem to be initialized. 
pub fn init(console_producer: DFQueueProducer<ConsoleEvent>) {
    assert_has_not_been_called!("drivers::init was called more than once!");
    input::keyboard::init(console_producer);
<<<<<<< HEAD

=======
    
    pci::init_pci_buses();
>>>>>>> 7509b257
    // ata_pio::init_ata_devices();



    
    //testing ata pio read, write, and IDENTIFY functionality, example of uses, can be deleted 
    /*
    let test_arr: [u16; 256] = [630;256];
    println!("Value from ATA identification function: {}", ata_pio::ATA_DEVICES.try().expect("ATA_DEVICES used before initialization").primary_master);
    let begin = ata_pio::pio_read(0xE0,0);
    //only use value if Result is ok
    if begin.is_ok(){
        println!("Value from drive at sector 0 before write:  {}", begin.unwrap()[0]);
    }
    ata_pio::pio_write(0xE0,0,test_arr);
    let end = ata_pio::pio_read(0xE0,0);
    if end.is_ok(){
    println!("Value from drive at sector 0 after write: {}", end.unwrap()[0]);
    }
    */

    // pci::init_pci_buses();
    /*
    let bus_array = pci::PCI_BUSES.try().expect("PCI_BUSES not initialized");
    let ref bus_zero = bus_array[0];
    let slot_zero = bus_zero.connected_devices[0]; 
    println!("pci config data for bus 0, slot 0: dev id - {:#x}, class code - {:#x}", slot_zero.device_id, slot_zero.class_code);
    println!("pci config data {:#x}",pci::pci_config_read(0,0,0,0x0c));
    println!("{:?}", bus_zero);
    */
}<|MERGE_RESOLUTION|>--- conflicted
+++ resolved
@@ -39,12 +39,8 @@
 pub fn init(console_producer: DFQueueProducer<ConsoleEvent>) {
     assert_has_not_been_called!("drivers::init was called more than once!");
     input::keyboard::init(console_producer);
-<<<<<<< HEAD
-
-=======
     
     pci::init_pci_buses();
->>>>>>> 7509b257
     // ata_pio::init_ata_devices();
 
 
