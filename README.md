<<<<<<< HEAD
# Theseus OS

Theseus is a new OS that tackles the problem of *state spill*, the harmful yet ubiquitous phenomenon described in our [research paper from EuroSys 2017 here](http://kevinaboos.web.rice.edu/statespy.html).

We have build Theseus from scratch using Rust to completely rethink state management in an OS, with the intention of avoiding state spill or mitigating its effects to the fullest extent possible. 

The design of Theseus's components and subsystems is frequently inspired by RESTful architectures used across the Web, so there are also references to its previous name `restful_OS` throughout the repository. 


## Setting up Rust

As our OS is based off of [Philipp Oppermann's fantastic Blog OS](htpp://os,phil-opp.com), our setup process is similar to his (taken in part from [his instructions](http://os.phil-opp.com/set-up-rust.html)). We highly encourage you to follow along with his excellent series of blog posts to understand the initial boot-up procedure of our OS on x86-64 architectures. 

You will need the current Rust compiler and toolchain by following the [setup instructions here](https://www.rust-lang.org/en-US/install.html).

Basically, just run this command and follow the instructions:   
`$ curl https://sh.rustup.rs -sSf | sh`

Because OS development requires many language features that Rust considers to be unstable, you must use a nightly compiler. You can accomplish this with:   
`$ rustup default nightly`

Since we're cross compiling for a custom target triple, we need to install the Rust source code:   
`$ rustup component add rust-src`

We also need to install Xargo, a drop-in replacement wrapper for Cargo that makes cross-compiling easier:   
`$ cargo install xargo`


## Additional Build Environment Setup
Currently we only support building on 64-bit Debian-like Linux distributions (e.g., Ubuntu 16.04). You will need to install the following packages:  
- `nasm`  
- `grub-mkrescue`   
- `grub-pc-bin`   
- `mtools`    
- `xorriso`   
- `qemu`   
- others may be required as well, TBD.   

To build and run Theseus in QEMU, simply run:   
`$ make run`

To run it without rebuilding the whole project:   
`$ make orun`



## IDE Setup
The developer's personal preference is to use Visual Studio Code (VS Code), which is officially supported on Rust's [Are We IDE Yet](https://areweideyet.com/) website. Other good options include Atom, Sublime, Eclipse, and Intellij, but we have had the most success developing with VS Code. You'll need to install several plugins, like racer and rust-fmt, to allow whichever IDE you choose to properly understand Rust source code.
=======
# Blog OS

[![Build Status](https://travis-ci.org/phil-opp/blog_os.svg?branch=master)](https://travis-ci.org/phil-opp/blog_os) [![Join the chat at https://gitter.im/phil-opp/blog_os](https://badges.gitter.im/phil-opp/blog_os.svg)](https://gitter.im/phil-opp/blog_os?utm_source=badge&utm_medium=badge&utm_campaign=pr-badge&utm_content=badge)

This repository contains the source code for the _Writing an OS in Rust_ series at [os.phil-opp.com](http://os.phil-opp.com).

## Bare Bones
- [A Minimal x86 Kernel](http://os.phil-opp.com/multiboot-kernel.html)
      ([source code](https://github.com/phil-opp/blog_os/tree/post_1))
- [Entering Long Mode](http://os.phil-opp.com/entering-longmode.html)
      ([source code](https://github.com/phil-opp/blog_os/tree/post_2))
- [Set Up Rust](http://os.phil-opp.com/set-up-rust.html)
      ([source code](https://github.com/phil-opp/blog_os/tree/post_3))
- [Printing to Screen](http://os.phil-opp.com/printing-to-screen.html)
      ([source code](https://github.com/phil-opp/blog_os/tree/post_4))

## Memory Management
- [Allocating Frames](http://os.phil-opp.com/allocating-frames.html)
      ([source code](https://github.com/phil-opp/blog_os/tree/post_5))
- [Page Tables](http://os.phil-opp.com/modifying-page-tables.html)
      ([source code](https://github.com/phil-opp/blog_os/tree/post_6))
- [Remap the Kernel](http://os.phil-opp.com/remap-the-kernel.html)
      ([source code](https://github.com/phil-opp/blog_os/tree/post_7))
- [Kernel Heap](http://os.phil-opp.com/kernel-heap.html)
      ([source code](https://github.com/phil-opp/blog_os/tree/post_8))

## Exceptions
- [Handling Exceptions](http://os.phil-opp.com/handling-exceptions.html)
      ([source code](https://github.com/phil-opp/blog_os/tree/post_9))
- [Double Faults](http://os.phil-opp.com/double-faults.html)
      ([source code](https://github.com/phil-opp/blog_os/tree/post_10))

## Additional Resources
- [Cross Compile Binutils](http://os.phil-opp.com/cross-compile-binutils.html)
- [Cross Compile libcore](http://os.phil-opp.com/cross-compile-libcore.html)
- [Set Up GDB](http://os.phil-opp.com/set-up-gdb.html)
- [Handling Exceptions using Naked Functions](http://os.phil-opp.com/handling-exceptions-with-naked-fns.html)
    - [Catching Exceptions](http://os.phil-opp.com/catching-exceptions.html)
          ([source code](https://github.com/phil-opp/blog_os/tree/catching_exceptions))
    - [Better Exception Messages](http://os.phil-opp.com/better-exception-messages.html)
          ([source code](https://github.com/phil-opp/blog_os/tree/better_exception_messages))
    - [Returning from Exceptions](http://os.phil-opp.com/returning-from-exceptions.html)
          ([source code](https://github.com/phil-opp/blog_os/tree/returning_from_exceptions))

## Building
You need to have `nasm`, `grub-mkrescue`, `mformat` (included in `mtools`), `xorriso`, `qemu`, a nightly Rust compiler, and [xargo] installed. Then you can run it using `make run`.

[xargo]: https://github.com/japaric/xargo

Please file an issue if you run into any problems.
>>>>>>> b514d5ab

## License
The source code is licensed under the MIT License. See the LICENSE-MIT file for more. <|MERGE_RESOLUTION|>--- conflicted
+++ resolved
@@ -1,4 +1,3 @@
-<<<<<<< HEAD
 # Theseus OS
 
 Theseus is a new OS that tackles the problem of *state spill*, the harmful yet ubiquitous phenomenon described in our [research paper from EuroSys 2017 here](http://kevinaboos.web.rice.edu/statespy.html).
@@ -45,60 +44,8 @@
 
 
 
-## IDE Setup
+## IDE Setup  
 The developer's personal preference is to use Visual Studio Code (VS Code), which is officially supported on Rust's [Are We IDE Yet](https://areweideyet.com/) website. Other good options include Atom, Sublime, Eclipse, and Intellij, but we have had the most success developing with VS Code. You'll need to install several plugins, like racer and rust-fmt, to allow whichever IDE you choose to properly understand Rust source code.
-=======
-# Blog OS
-
-[![Build Status](https://travis-ci.org/phil-opp/blog_os.svg?branch=master)](https://travis-ci.org/phil-opp/blog_os) [![Join the chat at https://gitter.im/phil-opp/blog_os](https://badges.gitter.im/phil-opp/blog_os.svg)](https://gitter.im/phil-opp/blog_os?utm_source=badge&utm_medium=badge&utm_campaign=pr-badge&utm_content=badge)
-
-This repository contains the source code for the _Writing an OS in Rust_ series at [os.phil-opp.com](http://os.phil-opp.com).
-
-## Bare Bones
-- [A Minimal x86 Kernel](http://os.phil-opp.com/multiboot-kernel.html)
-      ([source code](https://github.com/phil-opp/blog_os/tree/post_1))
-- [Entering Long Mode](http://os.phil-opp.com/entering-longmode.html)
-      ([source code](https://github.com/phil-opp/blog_os/tree/post_2))
-- [Set Up Rust](http://os.phil-opp.com/set-up-rust.html)
-      ([source code](https://github.com/phil-opp/blog_os/tree/post_3))
-- [Printing to Screen](http://os.phil-opp.com/printing-to-screen.html)
-      ([source code](https://github.com/phil-opp/blog_os/tree/post_4))
-
-## Memory Management
-- [Allocating Frames](http://os.phil-opp.com/allocating-frames.html)
-      ([source code](https://github.com/phil-opp/blog_os/tree/post_5))
-- [Page Tables](http://os.phil-opp.com/modifying-page-tables.html)
-      ([source code](https://github.com/phil-opp/blog_os/tree/post_6))
-- [Remap the Kernel](http://os.phil-opp.com/remap-the-kernel.html)
-      ([source code](https://github.com/phil-opp/blog_os/tree/post_7))
-- [Kernel Heap](http://os.phil-opp.com/kernel-heap.html)
-      ([source code](https://github.com/phil-opp/blog_os/tree/post_8))
-
-## Exceptions
-- [Handling Exceptions](http://os.phil-opp.com/handling-exceptions.html)
-      ([source code](https://github.com/phil-opp/blog_os/tree/post_9))
-- [Double Faults](http://os.phil-opp.com/double-faults.html)
-      ([source code](https://github.com/phil-opp/blog_os/tree/post_10))
-
-## Additional Resources
-- [Cross Compile Binutils](http://os.phil-opp.com/cross-compile-binutils.html)
-- [Cross Compile libcore](http://os.phil-opp.com/cross-compile-libcore.html)
-- [Set Up GDB](http://os.phil-opp.com/set-up-gdb.html)
-- [Handling Exceptions using Naked Functions](http://os.phil-opp.com/handling-exceptions-with-naked-fns.html)
-    - [Catching Exceptions](http://os.phil-opp.com/catching-exceptions.html)
-          ([source code](https://github.com/phil-opp/blog_os/tree/catching_exceptions))
-    - [Better Exception Messages](http://os.phil-opp.com/better-exception-messages.html)
-          ([source code](https://github.com/phil-opp/blog_os/tree/better_exception_messages))
-    - [Returning from Exceptions](http://os.phil-opp.com/returning-from-exceptions.html)
-          ([source code](https://github.com/phil-opp/blog_os/tree/returning_from_exceptions))
-
-## Building
-You need to have `nasm`, `grub-mkrescue`, `mformat` (included in `mtools`), `xorriso`, `qemu`, a nightly Rust compiler, and [xargo] installed. Then you can run it using `make run`.
-
-[xargo]: https://github.com/japaric/xargo
-
-Please file an issue if you run into any problems.
->>>>>>> b514d5ab
 
 ## License
 The source code is licensed under the MIT License. See the LICENSE-MIT file for more. 