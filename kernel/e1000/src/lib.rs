#![no_std]

#![allow(dead_code)] //  to suppress warnings for unused functions/methods
#![allow(safe_packed_borrows)] // temporary, just to suppress unsafe packed borrows 
#![feature(rustc_private)]
#![feature(abi_x86_interrupt)]

#[macro_use] extern crate log;
#[macro_use] extern crate lazy_static;
#[macro_use] extern crate static_assertions;
extern crate volatile;
extern crate zerocopy;
extern crate alloc;
extern crate spin;
extern crate irq_safety;
extern crate kernel_config;
extern crate memory;
extern crate pci; 
extern crate owning_ref;
extern crate interrupts;
extern crate pic;
extern crate x86_64;
extern crate mpmc;
extern crate network_interface_card;
extern crate apic;
extern crate intel_ethernet;
extern crate nic_buffers;
extern crate nic_queues;
extern crate nic_initialization;

pub mod test_e1000_driver;
mod regs;
use regs::*;

use spin::Once; 
use alloc::vec::Vec;
use alloc::collections::VecDeque;
use irq_safety::MutexIrqSafe;
<<<<<<< HEAD
=======
use volatile::{Volatile, ReadOnly};
use zerocopy::FromBytes;
>>>>>>> a1b017cb
use alloc::boxed::Box;
use memory::{PhysicalAddress, MappedPages, create_contiguous_mapping};
use pci::{PciDevice, PCI_INTERRUPT_LINE, PciConfigSpaceAccessMechanism};
use kernel_config::memory::PAGE_SIZE;
use owning_ref::BoxRefMut;
use interrupts::{eoi,register_interrupt};
use x86_64::structures::idt::{ExceptionStackFrame};
use network_interface_card:: NetworkInterfaceCard;
use nic_initialization::{NIC_MAPPING_FLAGS, allocate_memory, init_rx_buf_pool, init_rx_queue, init_tx_queue};
use intel_ethernet::{
    descriptors::{TxDescriptor, RxDescriptor, LegacyRxDescriptor, LegacyTxDescriptor},
};
use nic_buffers::{TransmitBuffer, ReceiveBuffer, ReceivedFrame};
use nic_queues::{RxQueue, TxQueue, RxQueueRegisters, TxQueueRegisters};

pub const INTEL_VEND:           u16 = 0x8086;  // Vendor ID for Intel 
pub const E1000_DEV:            u16 = 0x100E;  // Device ID for the e1000 Qemu, Bochs, and VirtualBox emmulated NICs

const E1000_NUM_RX_DESC:        u16 = 8;
const E1000_NUM_TX_DESC:        u16 = 8;

/// Currently, each receive buffer is a single page.
const E1000_RX_BUFFER_SIZE_IN_BYTES:     u16 = PAGE_SIZE as u16;

/// Interrupt type: Link Status Change
const INT_LSC:              u32 = 0x04;
/// Interrupt type: Receive Timer Interrupt
const INT_RX:               u32 = 0x80;


/// The single instance of the E1000 NIC.
/// TODO: in the future, we should support multiple NICs all stored elsewhere,
/// e.g., on the PCI bus or somewhere else.
static E1000_NIC: Once<MutexIrqSafe<E1000Nic>> = Once::new();

/// Returns a reference to the E1000Nic wrapped in a MutexIrqSafe,
/// if it exists and has been initialized.
pub fn get_e1000_nic() -> Option<&'static MutexIrqSafe<E1000Nic>> {
    E1000_NIC.try()
}

/// How many ReceiveBuffers are preallocated for this driver to use. 
const RX_BUFFER_POOL_SIZE: usize = 256; 
lazy_static! {
    /// The pool of pre-allocated receive buffers that are used by the E1000 NIC
    /// and temporarily given to higher layers in the networking stack.
    static ref RX_BUFFER_POOL: mpmc::Queue<ReceiveBuffer> = mpmc::Queue::with_capacity(RX_BUFFER_POOL_SIZE);
}

<<<<<<< HEAD
struct E1000RxQueueRegisters(BoxRefMut<MappedPages,E1000RxRegisters>);

impl RxQueueRegisters for E1000RxQueueRegisters {
    fn update_rdbal(&mut self, value: u32) {
        self.0.rx_regs.rdbal.write(value); 
    }    
    fn update_rdbah(&mut self, value: u32) {
        self.0.rx_regs.rdbah.write(value); 
    }
    fn update_rdlen(&mut self, value: u32) {
        self.0.rx_regs.rdlen.write(value); 
    }
    fn update_rdh(&mut self, value: u32) {
        self.0.rx_regs.rdh.write(value); 
    }
    fn update_rdt(&mut self, value: u32) {
        self.0.rx_regs.rdt.write(value); 
    }
} 
=======
/// The layout in memory of e1000 registers. 
/// 
/// Note: the weird padding is a limitation of using the `zerocopy::FromBytes` trait,
/// which in the absence of const generics, only implements its trais for arrays of [T: N] 
/// where N is a power of two or is less than 64.
#[derive(FromBytes)]
#[repr(C)]
pub struct E1000Registers {
    pub ctrl:                       Volatile<u32>,          // 0x0
    _padding0:                      [u8; 4],                // 0x4 - 0x7
    pub status:                     ReadOnly<u32>,          // 0x8
    _padding1a:                     [u8; 128],              // 0xC - 0xBF,  180 bytes
    _padding1b:                     [u8;  52],
    
    /// Interrupt control registers
    pub icr:                        ReadOnly<u32>,          // 0xC0   
    _padding2:                      [u8; 12],               // 0xC4 - 0xCF
    pub ims:                        Volatile<u32>,          // 0xD0
    _padding3:                      [u8; 44],               // 0xD4 - 0xFF 

    /// Receive control register
    pub rctl:                       Volatile<u32>,          // 0x100
    _padding4a:                     [u8; 512],              // 0x104 - 0x3FF,  764 bytes
    _padding4b:                     [u8; 236],
    _padding4c:                     [u8;  16],

    /// Transmit control register
    pub tctl:                       Volatile<u32>,          // 0x400
    _padding5a:                     [u8; 8192],             // 0x404 - 0x27FF,  9212 bytes
    _padding5b:                     [u8;  512],
    _padding5c:                     [u8;  256],
    _padding5d:                     [u8;  236],
    _padding5e:                     [u8;   16],

    pub rx_regs:                    RegistersRx,            // 0x2800    
    _padding6a:                     [u8; 2048],             // 0x281C - 0x37FF,  4068 bytes
    _padding6b:                     [u8; 1024],
    _padding6c:                     [u8;  512],
    _padding6d:                     [u8;  256],
    _padding6e:                     [u8;  128],
    _padding6f:                     [u8;   64],
    _padding6g:                     [u8;   36],

    pub tx_regs:                    RegistersTx,            // 0x3800
    _padding7a:                     [u8; 4096],             // 0x381C - 0x53FF,  7140 bytes
    _padding7b:                     [u8; 2048],
    _padding7c:                     [u8;  512],
    _padding7d:                     [u8;  256],
    _padding7e:                     [u8;  128],
    _padding7f:                     [u8;   64],
    _padding7g:                     [u8;   36],
    
    /// The lower (least significant) 32 bits of the NIC's MAC hardware address.
    pub ral:                        Volatile<u32>,          // 0x5400
    /// The higher (most significant) 32 bits of the NIC's MAC hardware address.
    pub rah:                        Volatile<u32>,          // 0x5404
    _padding8a:                     [u8; 65536],            // 0x5408 - 0x1FFFF,  109560 bytes
    _padding8b:                     [u8; 32768],
    _padding8c:                     [u8;  8192],
    _padding8d:                     [u8;  2048],
    _padding8e:                     [u8;   512],
    _padding8f:                     [u8;   256],
    _padding8g:                     [u8;   236],
    _padding8h:                     [u8;    12],

    // End of struct should be at offset 0x20000 (128 KiB in total size).
}
const_assert_eq!(core::mem::size_of::<E1000Registers>(), 0x20000);


///struct to hold registers related to one receive queue
#[derive(FromBytes)]
#[repr(C)]
pub struct RegistersRx {
    /// The lower (least significant) 32 bits of the physical address of the array of receive descriptors.
    pub rdbal:                      Volatile<Rdbal>,        // 0x2800
    /// The higher (most significant) 32 bits of the physical address of the array of receive descriptors.
    pub rdbah:                      Volatile<Rdbah>,        // 0x2804
    /// The length in bytes of the array of receive descriptors.
    pub rdlen:                      Volatile<Rdlen>,        // 0x2808
    _padding0:                      [u8; 4],                // 0x280C - 0x280F
    /// The receive descriptor head index, which points to the next available receive descriptor.
    pub rdh:                        Volatile<Rdh>,          // 0x2810
    _padding1:                      [u8; 4],                // 0x2814 - 0x2817
    /// The receive descriptor tail index, which points to the last available receive descriptor.
    pub rdt:                        Volatile<Rdt>,          // 0x2818
}
>>>>>>> a1b017cb

struct E1000TxQueueRegisters(BoxRefMut<MappedPages,E1000TxRegisters>);

<<<<<<< HEAD
impl TxQueueRegisters for E1000TxQueueRegisters {
    fn update_tdbal(&mut self, value: u32) {
        self.0.tx_regs.tdbal.write(value); 
    }    
    fn update_tdbah(&mut self, value: u32) {
        self.0.tx_regs.tdbah.write(value); 
    }
    fn update_tdlen(&mut self, value: u32) {
        self.0.tx_regs.tdlen.write(value); 
    }
    fn update_tdh(&mut self, value: u32) {
        self.0.tx_regs.tdh.write(value); 
    }
    fn update_tdt(&mut self, value: u32) {
        self.0.tx_regs.tdt.write(value); 
    }
=======
///struct to hold registers related to one transmit queue
#[derive(FromBytes)]
#[repr(C)]
pub struct RegistersTx {
    /// The lower (least significant) 32 bits of the physical address of the array of transmit descriptors.
    pub tdbal:                      Volatile<Tdbal>,        // 0x3800
    /// The higher (most significant) 32 bits of the physical address of the array of transmit descriptors.
    pub tdbah:                      Volatile<Tdbah>,        // 0x3804
    /// The length in bytes of the array of transmit descriptors.
    pub tdlen:                      Volatile<Tdlen>,        // 0x3808
    _padding0:                      [u8; 4],                // 0x380C - 0x380F
    /// The transmit descriptor head index, which points to the next available transmit descriptor.
    pub tdh:                        Volatile<Tdh>,          // 0x3810
    _padding1:                      [u8; 4],                // 0x3814 - 0x3817
    /// The transmit descriptor tail index, which points to the last available transmit descriptor.
    pub tdt:                        Volatile<Tdt>,          // 0x3818
>>>>>>> a1b017cb
}

/// struct representing an e1000 network interface card.
pub struct E1000Nic {
    /// Type of BAR0
    bar_type: u8,
    /// MMIO Base Address
    mem_base: PhysicalAddress,
    ///interrupt number
    interrupt_num: u8,
    /// The actual MAC address burnt into the hardware of this E1000 NIC.
    mac_hardware: [u8; 6],
    /// The optional spoofed MAC address to use in place of `mac_hardware` when transmitting.  
    mac_spoofed: Option<[u8; 6]>,
    /// Receive queue with descriptors
    rx_queue: RxQueue<E1000RxQueueRegisters,LegacyRxDescriptor>,
    /// Transmit queue with descriptors
    tx_queue: TxQueue<E1000TxQueueRegisters,LegacyTxDescriptor>,     
    /// memory-mapped control registers
    regs: BoxRefMut<MappedPages, E1000Registers>,
    /// memory-mapped registers holding the MAC address
    mac_regs: BoxRefMut<MappedPages, E1000MacRegisters>
}


impl NetworkInterfaceCard for E1000Nic {

    fn send_packet(&mut self, transmit_buffer: TransmitBuffer) -> Result<(), &'static str> {
        let txq = &mut self.tx_queue;
        let max_tx_desc = E1000_NUM_TX_DESC as u16;
        txq.tx_descs[txq.tx_cur as usize].send(transmit_buffer.phys_addr, transmit_buffer.length);  
        // update the tx_cur value to hold the next free descriptor
        let old_cur = txq.tx_cur;
        txq.tx_cur = (txq.tx_cur + 1) % max_tx_desc;
        // update the tdt register by 1 so that it knows the previous descriptor has been used
        // and has a packet to be sent
        txq.regs.0.tx_regs.tdt.write(txq.tx_cur as u32);
        // Wait for the packet to be sent
        txq.tx_descs[old_cur as usize].wait_for_packet_tx();
        Ok(())
    }

    fn get_received_frame(&mut self) -> Option<ReceivedFrame> {
        self.rx_queue.received_frames.pop_front()
    }

    fn poll_receive(&mut self) -> Result<(), &'static str> {
        let rxq = &mut self.rx_queue;
        let rx_buffer_size = E1000_RX_BUFFER_SIZE_IN_BYTES;
        let num_descs = E1000_NUM_RX_DESC as u16;
        
        let mut cur = rxq.rx_cur as usize;
       
        let mut receive_buffers_in_frame: Vec<ReceiveBuffer> = Vec::new();
        let mut _total_packet_length: u16 = 0;

        while rxq.rx_descs[cur].descriptor_done() {
            // get information about the current receive buffer
            let length = rxq.rx_descs[cur].length();
            _total_packet_length += length as u16;
            // debug!("remove_frames_from_queue: received descriptor of length {}", length);
            
            // Now that we are "removing" the current receive buffer from the list of receive buffers that the NIC can use,
            // (because we're saving it for higher layers to use),
            // we need to obtain a new `ReceiveBuffer` and set it up such that the NIC will use it for future receivals.
            let new_receive_buf = match RX_BUFFER_POOL.pop() {
                Some(rx_buf) => rx_buf,
                None => {
                    warn!("NIC RX BUF POOL WAS EMPTY.... reallocating! This means that no task is consuming the accumulated received ethernet frames.");
                    // if the pool was empty, then we allocate a new receive buffer
                    let len = rx_buffer_size;
                    let (mp, phys_addr) = create_contiguous_mapping(len as usize, NIC_MAPPING_FLAGS)?;
                    ReceiveBuffer::new(mp, phys_addr, len, &RX_BUFFER_POOL)
                }
            };

            // actually tell the NIC about the new receive buffer, and that it's ready for use now
            rxq.rx_descs[cur].set_packet_address(new_receive_buf.phys_addr);

            // Swap in the new receive buffer at the index corresponding to this current rx_desc's receive buffer,
            // getting back the receive buffer that is part of the received ethernet frame
            rxq.rx_bufs_in_use.push(new_receive_buf);
            let mut current_rx_buf = rxq.rx_bufs_in_use.swap_remove(cur); 
            current_rx_buf.length = length as u16; // set the ReceiveBuffer's length to the size of the actual packet received
            receive_buffers_in_frame.push(current_rx_buf);

            // move on to the next receive buffer to see if it's ready for us to take
            rxq.rx_cur = (cur as u16 + 1) % num_descs;
            rxq.regs.0.rx_regs.rdt.write(cur as u32); 

            if rxq.rx_descs[cur].end_of_packet() {
                let buffers = core::mem::replace(&mut receive_buffers_in_frame, Vec::new());
                rxq.received_frames.push_back(ReceivedFrame(buffers));
            } else {
                warn!("NIC::remove_frames_from_queue(): Received multi-rxbuffer frame, this scenario not fully tested!");
            }
            rxq.rx_descs[cur].reset_status();
            cur = rxq.rx_cur as usize;
        }

        Ok(())     
    }

    fn mac_address(&self) -> [u8; 6] {
        self.mac_spoofed.unwrap_or(self.mac_hardware)
    }
}



/// functions that setup the NIC struct and handle the sending and receiving of packets
impl E1000Nic {
    /// Initializes the new E1000 network interface card that is connected as the given PciDevice.
    pub fn init(e1000_pci_dev: &PciDevice) -> Result<&'static MutexIrqSafe<E1000Nic>, &'static str> {
        use pic::PIC_MASTER_OFFSET;

        //debug!("e1000_nc bar_type: {0}, mem_base: {1}, io_base: {2}", e1000_nc.bar_type, e1000_nc.mem_base, e1000_nc.io_base);
        
        // Get interrupt number
        let interrupt_num = e1000_pci_dev.pci_read_8(PCI_INTERRUPT_LINE) + PIC_MASTER_OFFSET;
        // debug!("e1000 IRQ number: {}", interrupt_num);

        let bar0 = e1000_pci_dev.bars[0];
        // Determine the access mechanism from the base address register's bit 0
        let bar_type = (bar0 as u8) & 0x1;    

        // If the base address is not memory mapped then exit
        if bar_type == PciConfigSpaceAccessMechanism::IoPort as u8 {
            error!("e1000::init(): BAR0 is of I/O type");
            return Err("e1000::init(): BAR0 is of I/O type")
        }
  
        // memory mapped base address
        let mem_base = e1000_pci_dev.determine_mem_base()?;

        // set the bus mastering bit for this PciDevice, which allows it to use DMA
        e1000_pci_dev.pci_set_command_bus_master_bit();

        let (mut mapped_registers, rx_registers, tx_registers, mut mac_registers)  = Self::map_e1000_regs(e1000_pci_dev, mem_base)?;
        let mut rx_registers =  E1000RxQueueRegisters(rx_registers);
        let mut tx_registers =  E1000TxQueueRegisters(tx_registers);

        Self::start_link(&mut mapped_registers);
        
        let mac_addr_hardware = Self::read_mac_address_from_nic(&mut mac_registers);
        //e1000_nc.clear_multicast();
        //e1000_nc.clear_statistics();
        
        Self::enable_interrupts(&mut mapped_registers);
        register_interrupt(interrupt_num, e1000_handler)?;

        // initialize the buffer pool
        init_rx_buf_pool(RX_BUFFER_POOL_SIZE, E1000_RX_BUFFER_SIZE_IN_BYTES, &RX_BUFFER_POOL)?;

        let (rx_descs, rx_buffers) = Self::rx_init(&mut mapped_registers, &mut rx_registers)?;
        let rxq = RxQueue {
            id: 0,
            regs: rx_registers,
            rx_descs: rx_descs,
            num_rx_descs: E1000_NUM_RX_DESC,
            rx_cur: 0,
            rx_bufs_in_use: rx_buffers,
            rx_buffer_size_bytes: E1000_RX_BUFFER_SIZE_IN_BYTES,
            received_frames: VecDeque::new(),
            // here the cpu id is irrelevant because there's no DCA or MSI 
            cpu_id: None,
            rx_buffer_pool: &RX_BUFFER_POOL,
            filter_num: None
        };

        let tx_descs = Self::tx_init(&mut mapped_registers, &mut tx_registers)?;
        let txq = TxQueue {
            id: 0,
            regs: tx_registers,
            tx_descs: tx_descs,
            num_tx_descs: E1000_NUM_TX_DESC,
            tx_cur: 0,
            tx_clean: 0,
            cpu_id: None,
        };

        let e1000_nic = E1000Nic {
            bar_type: bar_type,
            mem_base: mem_base,
            interrupt_num: interrupt_num,
            mac_hardware: mac_addr_hardware,
            mac_spoofed: None,
            rx_queue: rxq,
            tx_queue: txq,
            regs: mapped_registers,
            mac_regs: mac_registers
        };
        
        let nic_ref = E1000_NIC.call_once(|| MutexIrqSafe::new(e1000_nic));
        Ok(nic_ref)
    }
    
    /// Allocates memory for the NIC and maps the E1000 Register struct to that memory area.
    /// Returns a reference to the E1000 Registers, tied to their backing `MappedPages`.
    /// 
    /// # Arguments
    /// * `device`: reference to the nic device
    /// * `mem_base`: the physical address where the NIC's memory starts.
    fn map_e1000_regs(_device: &PciDevice, mem_base: PhysicalAddress) 
        -> Result<(BoxRefMut<MappedPages, E1000Registers>, BoxRefMut<MappedPages, E1000RxRegisters>, BoxRefMut<MappedPages, E1000TxRegisters>, 
            BoxRefMut<MappedPages, E1000MacRegisters>), &'static str> {
        const GENERAL_REGISTERS_SIZE_BYTES: usize = 8192;
        const RX_REGISTERS_SIZE_BYTES: usize = 4096;
        const TX_REGISTERS_SIZE_BYTES: usize = 4096;
        const MAC_REGISTERS_SIZE_BYTES: usize = 114_688;

        let nic_regs_mapped_page = allocate_memory(mem_base, GENERAL_REGISTERS_SIZE_BYTES)?;
        let nic_rx_regs_mapped_page = allocate_memory(mem_base + GENERAL_REGISTERS_SIZE_BYTES, RX_REGISTERS_SIZE_BYTES)?;
        let nic_tx_regs_mapped_page = allocate_memory(mem_base + GENERAL_REGISTERS_SIZE_BYTES + RX_REGISTERS_SIZE_BYTES, TX_REGISTERS_SIZE_BYTES)?;
        let nic_mac_regs_mapped_page = allocate_memory(mem_base + GENERAL_REGISTERS_SIZE_BYTES + RX_REGISTERS_SIZE_BYTES + TX_REGISTERS_SIZE_BYTES, MAC_REGISTERS_SIZE_BYTES)?;

        let regs = BoxRefMut::new(Box::new(nic_regs_mapped_page)).try_map_mut(|mp| mp.as_type_mut::<E1000Registers>(0))?;
        let rx_regs = BoxRefMut::new(Box::new(nic_rx_regs_mapped_page)).try_map_mut(|mp| mp.as_type_mut::<E1000RxRegisters>(0))?;
        let tx_regs = BoxRefMut::new(Box::new(nic_tx_regs_mapped_page)).try_map_mut(|mp| mp.as_type_mut::<E1000TxRegisters>(0))?;
        let mac_regs = BoxRefMut::new(Box::new(nic_mac_regs_mapped_page)).try_map_mut(|mp| mp.as_type_mut::<E1000MacRegisters>(0))?;

        Ok((regs, rx_regs, tx_regs, mac_regs))
    }

    pub fn spoof_mac(&mut self, spoofed_mac_addr: [u8; 6]) {
        self.mac_spoofed = Some(spoofed_mac_addr);
    }

    /// Reads the actual MAC address burned into the NIC hardware.
    fn read_mac_address_from_nic(regs: &mut E1000MacRegisters) -> [u8; 6] {
        let mac_32_low = regs.ral.read();
        let mac_32_high = regs.rah.read();

        let mut mac_addr = [0; 6]; 
        mac_addr[0] =  mac_32_low as u8;
        mac_addr[1] = (mac_32_low >> 8) as u8;
        mac_addr[2] = (mac_32_low >> 16) as u8;
        mac_addr[3] = (mac_32_low >> 24) as u8;
        mac_addr[4] =  mac_32_high as u8;
        mac_addr[5] = (mac_32_high >> 8) as u8;

        debug!("E1000: read hardware MAC address: {:02x?}", mac_addr);
        mac_addr
    }   

    /// Start up the network
    fn start_link(regs: &mut E1000Registers) {
        let val = regs.ctrl.read();
        regs.ctrl.write(val | 0x40 | 0x20);

        let val = regs.ctrl.read();
        regs.ctrl.write(val & !(regs::CTRL_LRST) & !(regs::CTRL_ILOS) & !(regs::CTRL_VME) & !(regs::CTRL_PHY_RST));

        debug!("e1000::start_link(): REG_CTRL: {:#X}", regs.ctrl.read());
    }

    ///TODO: change to mapped pages, add reg to struct
    /// clear multicast registers
    /* pub fn clear_multicast (&self) {
        for i in 0..128{
        self.write_command(REG_MTA + (i * 4), 0);
        }
    }

    ///TODO: change to mapped pages, add reg to struct
    /// clear statistic registers
    pub fn clear_statistics (&self) {
        for i in 0..64{
        self.write_command(REG_CRCERRS + (i * 4), 0);
        }
    } */      

    /// Initialize the array of receive descriptors and their corresponding receive buffers,
    /// and returns a tuple including both of them.
    fn rx_init(regs: &mut E1000Registers, rx_regs: &mut E1000RxQueueRegisters) -> Result<(BoxRefMut<MappedPages, [LegacyRxDescriptor]>, Vec<ReceiveBuffer>), &'static str> {


        // get the queue of rx descriptors and its corresponding rx buffers
        // let (rx_descs, rx_bufs_in_use) = Self::init_rx_queue(E1000_NUM_RX_DESC, &RX_BUFFER_POOL, E1000_RX_BUFFER_SIZE_IN_BYTES as usize, &mut regs.rdbal, 
        //                                 &mut regs.rdbah, &mut regs.rdlen, &mut regs.rdh, &mut regs.rdt)?;          
        
        let (rx_descs, rx_bufs_in_use) = init_rx_queue(E1000_NUM_RX_DESC as usize, &RX_BUFFER_POOL, E1000_RX_BUFFER_SIZE_IN_BYTES as usize, rx_regs)?;          
            
        // Write the tail index.
        // Note that the e1000 SDM states that we should set the RDT (tail index) to the index *beyond* the last receive descriptor, 
        // so if you have 8 rx descs, you will set it to 8. 
        // However, this causes problems during the first burst of ethernet packets when you first enable interrupts, 
        // because the `rx_cur` counter won't be able to catch up with the head index properly. 
        // Thus, we set it to one less than that in order to prevent such bugs. 
        // This doesn't prevent all of the rx buffers from being used, they will still all be used fully.
        rx_regs.update_rdt((E1000_NUM_RX_DESC - 1) as u32); 
        // TODO: document these various e1000 flags and why we're setting them
        regs.rctl.write(regs::RCTL_EN| regs::RCTL_SBP | regs::RCTL_LBM_NONE | regs::RTCL_RDMTS_HALF | regs::RCTL_BAM | regs::RCTL_SECRC  | regs::RCTL_BSIZE_2048);

        Ok((rx_descs, rx_bufs_in_use))
    }           
    
    /// Initialize the array of tramsmit descriptors and return them.
    fn tx_init(regs: &mut E1000Registers, tx_regs: &mut E1000TxQueueRegisters) -> Result<BoxRefMut<MappedPages, [LegacyTxDescriptor]>, &'static str> {

        let tx_descs = init_tx_queue(E1000_NUM_TX_DESC as usize, tx_regs)?;
        
        regs.tctl.write(regs::TCTL_EN | regs::TCTL_PSP);

        Ok(tx_descs)
    }       
    
    /// Enable Interrupts 
    fn enable_interrupts(regs: &mut E1000Registers) {
        //self.write_command(REG_IMASK ,0x1F6DC);
        //self.write_command(REG_IMASK ,0xff & !4);
    
        regs.ims.write(INT_LSC|INT_RX); //RXT and LSC
        regs.icr.read(); // clear all interrupts
    }      

    // reads status and clears interrupt
    fn clear_interrupt_status(&self) -> u32 {
        self.regs.icr.read()
    }


    /// The main interrupt handling routine for the e1000 NIC.
    /// This should be invoked from the actual interrupt handler entry point.
    fn handle_interrupt(&mut self) -> Result<(), &'static str> {
        let status = self.clear_interrupt_status();        
        let mut handled = false;

        // a link status change
        if (status & INT_LSC) == INT_LSC {
            debug!("e1000::handle_interrupt(): link status changed");
            Self::start_link(&mut self.regs);
            handled = true;
        }

        // receiver timer interrupt
        if (status & INT_RX) == INT_RX {
            // debug!("e1000::handle_interrupt(): receive interrupt");
            self.poll_receive()?;
            handled = true;
        }

        if !handled {
            error!("e1000::handle_interrupt(): unhandled interrupt!  status: {:#X}", status);
        }
        //regs.icr.read(); //clear interrupt
        Ok(())
    }
}

extern "x86-interrupt" fn e1000_handler(_stack_frame: &mut ExceptionStackFrame) {
    if let Some(ref e1000_nic_ref) = E1000_NIC.try() {
        let mut e1000_nic = e1000_nic_ref.lock();
        if let Err(e) = e1000_nic.handle_interrupt() {
            error!("e1000_handler(): error handling interrupt: {:?}", e);
        }
        eoi(Some(e1000_nic.interrupt_num));
    } else {
        error!("BUG: e1000_handler(): E1000 NIC hasn't yet been initialized!");
    }

}<|MERGE_RESOLUTION|>--- conflicted
+++ resolved
@@ -36,11 +36,6 @@
 use alloc::vec::Vec;
 use alloc::collections::VecDeque;
 use irq_safety::MutexIrqSafe;
-<<<<<<< HEAD
-=======
-use volatile::{Volatile, ReadOnly};
-use zerocopy::FromBytes;
->>>>>>> a1b017cb
 use alloc::boxed::Box;
 use memory::{PhysicalAddress, MappedPages, create_contiguous_mapping};
 use pci::{PciDevice, PCI_INTERRUPT_LINE, PciConfigSpaceAccessMechanism};
@@ -90,7 +85,6 @@
     static ref RX_BUFFER_POOL: mpmc::Queue<ReceiveBuffer> = mpmc::Queue::with_capacity(RX_BUFFER_POOL_SIZE);
 }
 
-<<<<<<< HEAD
 struct E1000RxQueueRegisters(BoxRefMut<MappedPages,E1000RxRegisters>);
 
 impl RxQueueRegisters for E1000RxQueueRegisters {
@@ -110,99 +104,9 @@
         self.0.rx_regs.rdt.write(value); 
     }
 } 
-=======
-/// The layout in memory of e1000 registers. 
-/// 
-/// Note: the weird padding is a limitation of using the `zerocopy::FromBytes` trait,
-/// which in the absence of const generics, only implements its trais for arrays of [T: N] 
-/// where N is a power of two or is less than 64.
-#[derive(FromBytes)]
-#[repr(C)]
-pub struct E1000Registers {
-    pub ctrl:                       Volatile<u32>,          // 0x0
-    _padding0:                      [u8; 4],                // 0x4 - 0x7
-    pub status:                     ReadOnly<u32>,          // 0x8
-    _padding1a:                     [u8; 128],              // 0xC - 0xBF,  180 bytes
-    _padding1b:                     [u8;  52],
-    
-    /// Interrupt control registers
-    pub icr:                        ReadOnly<u32>,          // 0xC0   
-    _padding2:                      [u8; 12],               // 0xC4 - 0xCF
-    pub ims:                        Volatile<u32>,          // 0xD0
-    _padding3:                      [u8; 44],               // 0xD4 - 0xFF 
-
-    /// Receive control register
-    pub rctl:                       Volatile<u32>,          // 0x100
-    _padding4a:                     [u8; 512],              // 0x104 - 0x3FF,  764 bytes
-    _padding4b:                     [u8; 236],
-    _padding4c:                     [u8;  16],
-
-    /// Transmit control register
-    pub tctl:                       Volatile<u32>,          // 0x400
-    _padding5a:                     [u8; 8192],             // 0x404 - 0x27FF,  9212 bytes
-    _padding5b:                     [u8;  512],
-    _padding5c:                     [u8;  256],
-    _padding5d:                     [u8;  236],
-    _padding5e:                     [u8;   16],
-
-    pub rx_regs:                    RegistersRx,            // 0x2800    
-    _padding6a:                     [u8; 2048],             // 0x281C - 0x37FF,  4068 bytes
-    _padding6b:                     [u8; 1024],
-    _padding6c:                     [u8;  512],
-    _padding6d:                     [u8;  256],
-    _padding6e:                     [u8;  128],
-    _padding6f:                     [u8;   64],
-    _padding6g:                     [u8;   36],
-
-    pub tx_regs:                    RegistersTx,            // 0x3800
-    _padding7a:                     [u8; 4096],             // 0x381C - 0x53FF,  7140 bytes
-    _padding7b:                     [u8; 2048],
-    _padding7c:                     [u8;  512],
-    _padding7d:                     [u8;  256],
-    _padding7e:                     [u8;  128],
-    _padding7f:                     [u8;   64],
-    _padding7g:                     [u8;   36],
-    
-    /// The lower (least significant) 32 bits of the NIC's MAC hardware address.
-    pub ral:                        Volatile<u32>,          // 0x5400
-    /// The higher (most significant) 32 bits of the NIC's MAC hardware address.
-    pub rah:                        Volatile<u32>,          // 0x5404
-    _padding8a:                     [u8; 65536],            // 0x5408 - 0x1FFFF,  109560 bytes
-    _padding8b:                     [u8; 32768],
-    _padding8c:                     [u8;  8192],
-    _padding8d:                     [u8;  2048],
-    _padding8e:                     [u8;   512],
-    _padding8f:                     [u8;   256],
-    _padding8g:                     [u8;   236],
-    _padding8h:                     [u8;    12],
-
-    // End of struct should be at offset 0x20000 (128 KiB in total size).
-}
-const_assert_eq!(core::mem::size_of::<E1000Registers>(), 0x20000);
-
-
-///struct to hold registers related to one receive queue
-#[derive(FromBytes)]
-#[repr(C)]
-pub struct RegistersRx {
-    /// The lower (least significant) 32 bits of the physical address of the array of receive descriptors.
-    pub rdbal:                      Volatile<Rdbal>,        // 0x2800
-    /// The higher (most significant) 32 bits of the physical address of the array of receive descriptors.
-    pub rdbah:                      Volatile<Rdbah>,        // 0x2804
-    /// The length in bytes of the array of receive descriptors.
-    pub rdlen:                      Volatile<Rdlen>,        // 0x2808
-    _padding0:                      [u8; 4],                // 0x280C - 0x280F
-    /// The receive descriptor head index, which points to the next available receive descriptor.
-    pub rdh:                        Volatile<Rdh>,          // 0x2810
-    _padding1:                      [u8; 4],                // 0x2814 - 0x2817
-    /// The receive descriptor tail index, which points to the last available receive descriptor.
-    pub rdt:                        Volatile<Rdt>,          // 0x2818
-}
->>>>>>> a1b017cb
 
 struct E1000TxQueueRegisters(BoxRefMut<MappedPages,E1000TxRegisters>);
 
-<<<<<<< HEAD
 impl TxQueueRegisters for E1000TxQueueRegisters {
     fn update_tdbal(&mut self, value: u32) {
         self.0.tx_regs.tdbal.write(value); 
@@ -219,24 +123,6 @@
     fn update_tdt(&mut self, value: u32) {
         self.0.tx_regs.tdt.write(value); 
     }
-=======
-///struct to hold registers related to one transmit queue
-#[derive(FromBytes)]
-#[repr(C)]
-pub struct RegistersTx {
-    /// The lower (least significant) 32 bits of the physical address of the array of transmit descriptors.
-    pub tdbal:                      Volatile<Tdbal>,        // 0x3800
-    /// The higher (most significant) 32 bits of the physical address of the array of transmit descriptors.
-    pub tdbah:                      Volatile<Tdbah>,        // 0x3804
-    /// The length in bytes of the array of transmit descriptors.
-    pub tdlen:                      Volatile<Tdlen>,        // 0x3808
-    _padding0:                      [u8; 4],                // 0x380C - 0x380F
-    /// The transmit descriptor head index, which points to the next available transmit descriptor.
-    pub tdh:                        Volatile<Tdh>,          // 0x3810
-    _padding1:                      [u8; 4],                // 0x3814 - 0x3817
-    /// The transmit descriptor tail index, which points to the last available transmit descriptor.
-    pub tdt:                        Volatile<Tdt>,          // 0x3818
->>>>>>> a1b017cb
 }
 
 /// struct representing an e1000 network interface card.
